import { reactive, computed, watch } from 'vue'
import { storeKey } from './injectKey'
import devtoolPlugin from './plugins/devtool'
import ModuleCollection from './module/module-collection'
import { forEachValue, isObject, isPromise, assert, partial } from './util'

export function createStore (options) {
  return new Store(options)
}

export class Store {
  constructor (options = {}) {
<<<<<<< HEAD
    if (process.env.NODE_ENV !== 'production') {
=======
    // Auto install if it is not done yet and `window` has `Vue`.
    // To allow users to avoid auto-installation in some cases,
    // this code should be placed here. See #731
    if (!Vue && typeof window !== 'undefined' && window.Vue) {
      install(window.Vue)
    }

    if (__DEV__) {
      assert(Vue, `must call Vue.use(Vuex) before creating a store instance.`)
>>>>>>> ce0c88a8
      assert(typeof Promise !== 'undefined', `vuex requires a Promise polyfill in this browser.`)
      assert(this instanceof Store, `store must be called with the new operator.`)
    }

    const {
      plugins = [],
      strict = false
    } = options

    // store internal state
    this._committing = false
    this._actions = Object.create(null)
    this._actionSubscribers = []
    this._mutations = Object.create(null)
    this._wrappedGetters = Object.create(null)
    this._modules = new ModuleCollection(options)
    this._modulesNamespaceMap = Object.create(null)
    this._subscribers = []
    this._makeLocalGettersCache = Object.create(null)

    // bind commit and dispatch to self
    const store = this
    const { dispatch, commit } = this
    this.dispatch = function boundDispatch (type, payload) {
      return dispatch.call(store, type, payload)
    }
    this.commit = function boundCommit (type, payload, options) {
      return commit.call(store, type, payload, options)
    }

    // strict mode
    this.strict = strict

    const state = this._modules.root.state

    // init root module.
    // this also recursively registers all sub-modules
    // and collects all module getters inside this._wrappedGetters
    installModule(this, state, [], this._modules.root)

    // initialize the store state, which is responsible for the reactivity
    // (also registers _wrappedGetters as computed properties)
    resetStoreState(this, state)

    // apply plugins
    plugins.forEach(plugin => plugin(this))

    const useDevtools = options.devtools !== undefined ? options.devtools : /* Vue.config.devtools */ true
    if (useDevtools) {
      devtoolPlugin(this)
    }
  }

  install (app, injectKey) {
    app.provide(injectKey || storeKey, this)
    app.config.globalProperties.$store = this
  }

  get state () {
    return this._state.data
  }

  set state (v) {
    if (__DEV__) {
      assert(false, `use store.replaceState() to explicit replace store state.`)
    }
  }

  commit (_type, _payload, _options) {
    // check object-style commit
    const {
      type,
      payload,
      options
    } = unifyObjectStyle(_type, _payload, _options)

    const mutation = { type, payload }
    const entry = this._mutations[type]
    if (!entry) {
      if (__DEV__) {
        console.error(`[vuex] unknown mutation type: ${type}`)
      }
      return
    }
    this._withCommit(() => {
      entry.forEach(function commitIterator (handler) {
        handler(payload)
      })
    })

    this._subscribers
      .slice() // shallow copy to prevent iterator invalidation if subscriber synchronously calls unsubscribe
      .forEach(sub => sub(mutation, this.state))

    if (
      __DEV__ &&
      options && options.silent
    ) {
      console.warn(
        `[vuex] mutation type: ${type}. Silent option has been removed. ` +
        'Use the filter functionality in the vue-devtools'
      )
    }
  }

  dispatch (_type, _payload) {
    // check object-style dispatch
    const {
      type,
      payload
    } = unifyObjectStyle(_type, _payload)

    const action = { type, payload }
    const entry = this._actions[type]
    if (!entry) {
      if (__DEV__) {
        console.error(`[vuex] unknown action type: ${type}`)
      }
      return
    }

    try {
      this._actionSubscribers
        .slice() // shallow copy to prevent iterator invalidation if subscriber synchronously calls unsubscribe
        .filter(sub => sub.before)
        .forEach(sub => sub.before(action, this.state))
    } catch (e) {
      if (__DEV__) {
        console.warn(`[vuex] error in before action subscribers: `)
        console.error(e)
      }
    }

    const result = entry.length > 1
      ? Promise.all(entry.map(handler => handler(payload)))
      : entry[0](payload)

<<<<<<< HEAD
    return result.then(res => {
      try {
        this._actionSubscribers
          .filter(sub => sub.after)
          .forEach(sub => sub.after(action, this.state))
      } catch (e) {
        if (__DEV__) {
          console.warn(`[vuex] error in after action subscribers: `)
          console.error(e)
=======
    return new Promise((resolve, reject) => {
      result.then(res => {
        try {
          this._actionSubscribers
            .filter(sub => sub.after)
            .forEach(sub => sub.after(action, this.state))
        } catch (e) {
          if (__DEV__) {
            console.warn(`[vuex] error in after action subscribers: `)
            console.error(e)
          }
>>>>>>> ce0c88a8
        }
        resolve(res)
      }, error => {
        try {
          this._actionSubscribers
            .filter(sub => sub.error)
            .forEach(sub => sub.error(action, this.state, error))
        } catch (e) {
          if (__DEV__) {
            console.warn(`[vuex] error in error action subscribers: `)
            console.error(e)
          }
        }
        reject(error)
      })
    })
  }

  subscribe (fn, options) {
    return genericSubscribe(fn, this._subscribers, options)
  }

  subscribeAction (fn, options) {
    const subs = typeof fn === 'function' ? { before: fn } : fn
    return genericSubscribe(subs, this._actionSubscribers, options)
  }

  watch (getter, cb, options) {
    if (__DEV__) {
      assert(typeof getter === 'function', `store.watch only accepts a function.`)
    }
    return watch(() => getter(this.state, this.getters), cb, Object.assign({}, options))
  }

  replaceState (state) {
    this._withCommit(() => {
      this._state.data = state
    })
  }

  registerModule (path, rawModule, options = {}) {
    if (typeof path === 'string') path = [path]

    if (__DEV__) {
      assert(Array.isArray(path), `module path must be a string or an Array.`)
      assert(path.length > 0, 'cannot register the root module by using registerModule.')
    }

    this._modules.register(path, rawModule)
    installModule(this, this.state, path, this._modules.get(path), options.preserveState)
    // reset store to update getters...
    resetStoreState(this, this.state)
  }

  unregisterModule (path) {
    if (typeof path === 'string') path = [path]

    if (__DEV__) {
      assert(Array.isArray(path), `module path must be a string or an Array.`)
    }

    this._modules.unregister(path)
    this._withCommit(() => {
      const parentState = getNestedState(this.state, path.slice(0, -1))
      delete parentState[path[path.length - 1]]
    })
    resetStore(this)
  }

  hasModule (path) {
    if (typeof path === 'string') path = [path]

    if (__DEV__) {
      assert(Array.isArray(path), `module path must be a string or an Array.`)
    }

    return this._modules.isRegistered(path)
  }

  hotUpdate (newOptions) {
    this._modules.update(newOptions)
    resetStore(this, true)
  }

  _withCommit (fn) {
    const committing = this._committing
    this._committing = true
    fn()
    this._committing = committing
  }
}

function genericSubscribe (fn, subs, options) {
  if (subs.indexOf(fn) < 0) {
    options && options.prepend
      ? subs.unshift(fn)
      : subs.push(fn)
  }
  return () => {
    const i = subs.indexOf(fn)
    if (i > -1) {
      subs.splice(i, 1)
    }
  }
}

function resetStore (store, hot) {
  store._actions = Object.create(null)
  store._mutations = Object.create(null)
  store._wrappedGetters = Object.create(null)
  store._modulesNamespaceMap = Object.create(null)
  const state = store.state
  // init all modules
  installModule(store, state, [], store._modules.root, true)
  // reset state
  resetStoreState(store, state, hot)
}

function resetStoreState (store, state, hot) {
  const oldState = store._state

  // bind store public getters
  store.getters = {}
  // reset local getters cache
  store._makeLocalGettersCache = Object.create(null)
  const wrappedGetters = store._wrappedGetters
  const computedObj = {}
  forEachValue(wrappedGetters, (fn, key) => {
    // use computed to leverage its lazy-caching mechanism
    // direct inline function use will lead to closure preserving oldVm.
    // using partial to return function with only arguments preserved in closure environment.
    computedObj[key] = partial(fn, store)
    Object.defineProperty(store.getters, key, {
      get: () => computed(() => computedObj[key]()).value,
      enumerable: true // for local getters
    })
  })

  store._state = reactive({
    data: state
  })

  // enable strict mode for new state
  if (store.strict) {
    enableStrictMode(store)
  }

  if (oldState) {
    if (hot) {
      // dispatch changes in all subscribed watchers
      // to force getter re-evaluation for hot reloading.
      store._withCommit(() => {
        oldState.data = null
      })
    }
  }
}

function installModule (store, rootState, path, module, hot) {
  const isRoot = !path.length
  const namespace = store._modules.getNamespace(path)

  // register in namespace map
  if (module.namespaced) {
    if (store._modulesNamespaceMap[namespace] && __DEV__) {
      console.error(`[vuex] duplicate namespace ${namespace} for the namespaced module ${path.join('/')}`)
    }
    store._modulesNamespaceMap[namespace] = module
  }

  // set state
  if (!isRoot && !hot) {
    const parentState = getNestedState(rootState, path.slice(0, -1))
    const moduleName = path[path.length - 1]
    store._withCommit(() => {
      if (__DEV__) {
        if (moduleName in parentState) {
          console.warn(
            `[vuex] state field "${moduleName}" was overridden by a module with the same name at "${path.join('.')}"`
          )
        }
      }
      parentState[moduleName] = module.state
    })
  }

  const local = module.context = makeLocalContext(store, namespace, path)

  module.forEachMutation((mutation, key) => {
    const namespacedType = namespace + key
    registerMutation(store, namespacedType, mutation, local)
  })

  module.forEachAction((action, key) => {
    const type = action.root ? key : namespace + key
    const handler = action.handler || action
    registerAction(store, type, handler, local)
  })

  module.forEachGetter((getter, key) => {
    const namespacedType = namespace + key
    registerGetter(store, namespacedType, getter, local)
  })

  module.forEachChild((child, key) => {
    installModule(store, rootState, path.concat(key), child, hot)
  })
}

/**
 * make localized dispatch, commit, getters and state
 * if there is no namespace, just use root ones
 */
function makeLocalContext (store, namespace, path) {
  const noNamespace = namespace === ''

  const local = {
    dispatch: noNamespace ? store.dispatch : (_type, _payload, _options) => {
      const args = unifyObjectStyle(_type, _payload, _options)
      const { payload, options } = args
      let { type } = args

      if (!options || !options.root) {
        type = namespace + type
        if (__DEV__ && !store._actions[type]) {
          console.error(`[vuex] unknown local action type: ${args.type}, global type: ${type}`)
          return
        }
      }

      return store.dispatch(type, payload)
    },

    commit: noNamespace ? store.commit : (_type, _payload, _options) => {
      const args = unifyObjectStyle(_type, _payload, _options)
      const { payload, options } = args
      let { type } = args

      if (!options || !options.root) {
        type = namespace + type
        if (__DEV__ && !store._mutations[type]) {
          console.error(`[vuex] unknown local mutation type: ${args.type}, global type: ${type}`)
          return
        }
      }

      store.commit(type, payload, options)
    }
  }

  // getters and state object must be gotten lazily
  // because they will be changed by state update
  Object.defineProperties(local, {
    getters: {
      get: noNamespace
        ? () => store.getters
        : () => makeLocalGetters(store, namespace)
    },
    state: {
      get: () => getNestedState(store.state, path)
    }
  })

  return local
}

function makeLocalGetters (store, namespace) {
  if (!store._makeLocalGettersCache[namespace]) {
    const gettersProxy = {}
    const splitPos = namespace.length
    Object.keys(store.getters).forEach(type => {
      // skip if the target getter is not match this namespace
      if (type.slice(0, splitPos) !== namespace) return

      // extract local getter type
      const localType = type.slice(splitPos)

      // Add a port to the getters proxy.
      // Define as getter property because
      // we do not want to evaluate the getters in this time.
      Object.defineProperty(gettersProxy, localType, {
        get: () => store.getters[type],
        enumerable: true
      })
    })
    store._makeLocalGettersCache[namespace] = gettersProxy
  }

  return store._makeLocalGettersCache[namespace]
}

function registerMutation (store, type, handler, local) {
  const entry = store._mutations[type] || (store._mutations[type] = [])
  entry.push(function wrappedMutationHandler (payload) {
    handler.call(store, local.state, payload)
  })
}

function registerAction (store, type, handler, local) {
  const entry = store._actions[type] || (store._actions[type] = [])
  entry.push(function wrappedActionHandler (payload) {
    let res = handler.call(store, {
      dispatch: local.dispatch,
      commit: local.commit,
      getters: local.getters,
      state: local.state,
      rootGetters: store.getters,
      rootState: store.state
    }, payload)
    if (!isPromise(res)) {
      res = Promise.resolve(res)
    }
    if (store._devtoolHook) {
      return res.catch(err => {
        store._devtoolHook.emit('vuex:error', err)
        throw err
      })
    } else {
      return res
    }
  })
}

function registerGetter (store, type, rawGetter, local) {
  if (store._wrappedGetters[type]) {
    if (__DEV__) {
      console.error(`[vuex] duplicate getter key: ${type}`)
    }
    return
  }
  store._wrappedGetters[type] = function wrappedGetter (store) {
    return rawGetter(
      local.state, // local state
      local.getters, // local getters
      store.state, // root state
      store.getters // root getters
    )
  }
}

function enableStrictMode (store) {
<<<<<<< HEAD
  watch(() => store._state.data, () => {
=======
  store._vm.$watch(function () { return this._data.$$state }, () => {
>>>>>>> ce0c88a8
    if (__DEV__) {
      assert(store._committing, `do not mutate vuex store state outside mutation handlers.`)
    }
  }, { deep: true, flush: 'sync' })
}

function getNestedState (state, path) {
  return path.reduce((state, key) => state[key], state)
}

function unifyObjectStyle (type, payload, options) {
  if (isObject(type) && type.type) {
    options = payload
    payload = type
    type = type.type
  }

  if (__DEV__) {
    assert(typeof type === 'string', `expects string as the type, but found ${typeof type}.`)
  }

  return { type, payload, options }
<<<<<<< HEAD
=======
}

export function install (_Vue) {
  if (Vue && _Vue === Vue) {
    if (__DEV__) {
      console.error(
        '[vuex] already installed. Vue.use(Vuex) should be called only once.'
      )
    }
    return
  }
  Vue = _Vue
  applyMixin(Vue)
>>>>>>> ce0c88a8
}<|MERGE_RESOLUTION|>--- conflicted
+++ resolved
@@ -10,19 +10,7 @@
 
 export class Store {
   constructor (options = {}) {
-<<<<<<< HEAD
     if (process.env.NODE_ENV !== 'production') {
-=======
-    // Auto install if it is not done yet and `window` has `Vue`.
-    // To allow users to avoid auto-installation in some cases,
-    // this code should be placed here. See #731
-    if (!Vue && typeof window !== 'undefined' && window.Vue) {
-      install(window.Vue)
-    }
-
-    if (__DEV__) {
-      assert(Vue, `must call Vue.use(Vuex) before creating a store instance.`)
->>>>>>> ce0c88a8
       assert(typeof Promise !== 'undefined', `vuex requires a Promise polyfill in this browser.`)
       assert(this instanceof Store, `store must be called with the new operator.`)
     }
@@ -160,17 +148,6 @@
       ? Promise.all(entry.map(handler => handler(payload)))
       : entry[0](payload)
 
-<<<<<<< HEAD
-    return result.then(res => {
-      try {
-        this._actionSubscribers
-          .filter(sub => sub.after)
-          .forEach(sub => sub.after(action, this.state))
-      } catch (e) {
-        if (__DEV__) {
-          console.warn(`[vuex] error in after action subscribers: `)
-          console.error(e)
-=======
     return new Promise((resolve, reject) => {
       result.then(res => {
         try {
@@ -182,7 +159,6 @@
             console.warn(`[vuex] error in after action subscribers: `)
             console.error(e)
           }
->>>>>>> ce0c88a8
         }
         resolve(res)
       }, error => {
@@ -524,11 +500,7 @@
 }
 
 function enableStrictMode (store) {
-<<<<<<< HEAD
   watch(() => store._state.data, () => {
-=======
-  store._vm.$watch(function () { return this._data.$$state }, () => {
->>>>>>> ce0c88a8
     if (__DEV__) {
       assert(store._committing, `do not mutate vuex store state outside mutation handlers.`)
     }
@@ -551,20 +523,4 @@
   }
 
   return { type, payload, options }
-<<<<<<< HEAD
-=======
-}
-
-export function install (_Vue) {
-  if (Vue && _Vue === Vue) {
-    if (__DEV__) {
-      console.error(
-        '[vuex] already installed. Vue.use(Vuex) should be called only once.'
-      )
-    }
-    return
-  }
-  Vue = _Vue
-  applyMixin(Vue)
->>>>>>> ce0c88a8
 }